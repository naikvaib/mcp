--- conflicted
+++ resolved
@@ -92,192 +92,109 @@
 class CreateWorkflowResponse(CallToolResult):
     """Response model for create workflow operation."""
 
-<<<<<<< HEAD
     isError: bool = Field(..., description='Whether the operation resulted in an error')
     content: List[TextContent] = Field(..., description='Content of the response')
     workflow_name: str = Field(..., description='Name of the created workflow')
-    operation: str = Field(default='create', description='Operation performed')
-=======
-    isError: bool = Field(..., description="Whether the operation resulted in an error")
-    content: List[TextContent] = Field(..., description="Content of the response")
-    workflow_name: str = Field(..., description="Name of the created workflow")
-    operation: str = Field(default="create-workflow", description="Creates a new workflow.")
->>>>>>> 04b452af
+    operation: str = Field(default='create-workflow', description='Creates a new workflow.')
+
 
 
 class DeleteWorkflowResponse(CallToolResult):
     """Response model for delete workflow operation."""
 
-<<<<<<< HEAD
     isError: bool = Field(..., description='Whether the operation resulted in an error')
     content: List[TextContent] = Field(..., description='Content of the response')
     workflow_name: str = Field(..., description='Name of the deleted workflow')
-    operation: str = Field(default='delete', description='Operation performed')
-=======
-    isError: bool = Field(..., description="Whether the operation resulted in an error")
-    content: List[TextContent] = Field(..., description="Content of the response")
-    workflow_name: str = Field(..., description="Name of the deleted workflow")
-    operation: str = Field(default="delete-workflow", description="Deletes a workflow.")
->>>>>>> 04b452af
+    operation: str = Field(default='delete-workflow', description='Deletes a workflow.')
 
 
 class GetWorkflowResponse(CallToolResult):
     """Response model for get workflow operation."""
 
-<<<<<<< HEAD
     isError: bool = Field(..., description='Whether the operation resulted in an error')
     content: List[TextContent] = Field(..., description='Content of the response')
     workflow_name: str = Field(..., description='Name of the workflow')
     workflow_details: Dict[str, Any] = Field(..., description='Complete workflow definition')
-    operation: str = Field(default='get', description='Operation performed')
-=======
-    isError: bool = Field(..., description="Whether the operation resulted in an error")
-    content: List[TextContent] = Field(..., description="Content of the response")
-    workflow_name: str = Field(..., description="Name of the workflow")
-    workflow_details: Dict[str, Any] = Field(
-        ..., description="Complete workflow definition"
-    )
-    operation: str = Field(default="get-workflow", description="Retrieves resource metadata for a workflow.")
->>>>>>> 04b452af
+    operation: str = Field(default='get-workflow', description='Retrieves resource metadata for a workflow.')
 
 
 class ListWorkflowsResponse(CallToolResult):
     """Response model for get workflows operation."""
 
-<<<<<<< HEAD
     isError: bool = Field(..., description='Whether the operation resulted in an error')
     content: List[TextContent] = Field(..., description='Content of the response')
     workflows: List[Dict[str, Any]] = Field(..., description='List of workflows')
     next_token: Optional[str] = Field(None, description='Token for pagination')
-    operation: str = Field(default='list', description='Operation performed')
-=======
-    isError: bool = Field(..., description="Whether the operation resulted in an error")
-    content: List[TextContent] = Field(..., description="Content of the response")
-    workflows: List[Dict[str, Any]] = Field(..., description="List of workflows")
-    next_token: Optional[str] = Field(None, description="Token for pagination")
-    operation: str = Field(default="list-workflows", description="Lists names of workflows created in the account.")
->>>>>>> 04b452af
+    operation: str = Field(default='list-workflows', description='Lists names of workflows created in the account.')
 
 
 class StartWorkflowRunResponse(CallToolResult):
     """Response model for start workflow run operation."""
-
-<<<<<<< HEAD
+    
     isError: bool = Field(..., description='Whether the operation resulted in an error')
     content: List[TextContent] = Field(..., description='Content of the response')
     workflow_name: str = Field(..., description='Name of the workflow')
     run_id: str = Field(..., description='ID of the workflow run')
-    operation: str = Field(default='start_run', description='Operation performed')
-=======
-    isError: bool = Field(..., description="Whether the operation resulted in an error")
-    content: List[TextContent] = Field(..., description="Content of the response")
-    workflow_name: str = Field(..., description="Name of the workflow")
-    run_id: str = Field(..., description="ID of the workflow run")
-    operation: str = Field(default="start-workflow-run", description="Starts a new run of the specified workflow.")
->>>>>>> 04b452af
+    operation: str = Field(default='start-workflow-run', description='Starts a new run of the specified workflow.')
 
 
 # Response models for Triggers
 class CreateTriggerResponse(CallToolResult):
     """Response model for create trigger operation."""
 
-<<<<<<< HEAD
     isError: bool = Field(..., description='Whether the operation resulted in an error')
     content: List[TextContent] = Field(..., description='Content of the response')
     trigger_name: str = Field(..., description='Name of the created trigger')
-    operation: str = Field(default='create', description='Operation performed')
-=======
-    isError: bool = Field(..., description="Whether the operation resulted in an error")
-    content: List[TextContent] = Field(..., description="Content of the response")
-    trigger_name: str = Field(..., description="Name of the created trigger")
-    operation: str = Field(default="create-trigger", description="Creates a new trigger.")
->>>>>>> 04b452af
+    operation: str = Field(default='create-trigger', description='Creates a new trigger.')
 
 
 class DeleteTriggerResponse(CallToolResult):
     """Response model for delete trigger operation."""
 
-<<<<<<< HEAD
     isError: bool = Field(..., description='Whether the operation resulted in an error')
     content: List[TextContent] = Field(..., description='Content of the response')
     trigger_name: str = Field(..., description='Name of the deleted trigger')
-    operation: str = Field(default='delete', description='Operation performed')
-=======
-    isError: bool = Field(..., description="Whether the operation resulted in an error")
-    content: List[TextContent] = Field(..., description="Content of the response")
-    trigger_name: str = Field(..., description="Name of the deleted trigger")
-    operation: str = Field(default="delete-trigger", description="Deletes a specified trigger. If the trigger is not found, no exception is thrown.")
->>>>>>> 04b452af
+    operation: str = Field(default='delete-trigger', description='Deletes a specified trigger. If the trigger is not found, no exception is thrown.')
 
 
 class GetTriggerResponse(CallToolResult):
     """Response model for get trigger operation."""
 
-<<<<<<< HEAD
     isError: bool = Field(..., description='Whether the operation resulted in an error')
     content: List[TextContent] = Field(..., description='Content of the response')
     trigger_name: str = Field(..., description='Name of the trigger')
-    trigger_details: Dict[str, Any] = Field(..., description='Complete trigger definition')
-    operation: str = Field(default='get', description='Operation performed')
-=======
-    isError: bool = Field(..., description="Whether the operation resulted in an error")
-    content: List[TextContent] = Field(..., description="Content of the response")
-    trigger_name: str = Field(..., description="Name of the trigger")
     trigger_details: Dict[str, Any] = Field(
-        ..., description="Complete trigger definition"
-    )
-    operation: str = Field(default="get-trigger", description="Retrieves the definition of a trigger.")
->>>>>>> 04b452af
+        ..., description='Complete trigger definition'
+    )
+    operation: str = Field(default='get-trigger', description='Retrieves the definition of a trigger.')
 
 
 class GetTriggersResponse(CallToolResult):
     """Response model for get triggers operation."""
 
-<<<<<<< HEAD
     isError: bool = Field(..., description='Whether the operation resulted in an error')
     content: List[TextContent] = Field(..., description='Content of the response')
     triggers: List[Dict[str, Any]] = Field(..., description='List of triggers')
     next_token: Optional[str] = Field(None, description='Token for pagination')
-    operation: str = Field(default='list', description='Operation performed')
-=======
-    isError: bool = Field(..., description="Whether the operation resulted in an error")
-    content: List[TextContent] = Field(..., description="Content of the response")
-    triggers: List[Dict[str, Any]] = Field(..., description="List of triggers")
-    next_token: Optional[str] = Field(None, description="Token for pagination")
-    operation: str = Field(default="get-triggers", description="Gets all the triggers associated with a job.")
->>>>>>> 04b452af
+    operation: str = Field(default='get-triggers', description='Gets all the triggers associated with a job.')
 
 
 class StartTriggerResponse(CallToolResult):
     """Response model for start trigger operation."""
 
-<<<<<<< HEAD
     isError: bool = Field(..., description='Whether the operation resulted in an error')
     content: List[TextContent] = Field(..., description='Content of the response')
     trigger_name: str = Field(..., description='Name of the trigger')
-    operation: str = Field(default='start', description='Operation performed')
-=======
-    isError: bool = Field(..., description="Whether the operation resulted in an error")
-    content: List[TextContent] = Field(..., description="Content of the response")
-    trigger_name: str = Field(..., description="Name of the trigger")
-    operation: str = Field(default="start-trigger", description="Starts an existing trigger.")
->>>>>>> 04b452af
+    operation: str = Field(default='start-trigger', description='Starts an existing trigger.')
 
 
 class StopTriggerResponse(CallToolResult):
     """Response model for stop trigger operation."""
 
-<<<<<<< HEAD
     isError: bool = Field(..., description='Whether the operation resulted in an error')
     content: List[TextContent] = Field(..., description='Content of the response')
     trigger_name: str = Field(..., description='Name of the trigger')
-    operation: str = Field(default='stop', description='Operation performed')
-=======
-    isError: bool = Field(..., description="Whether the operation resulted in an error")
-    content: List[TextContent] = Field(..., description="Content of the response")
-    trigger_name: str = Field(..., description="Name of the trigger")
-    operation: str = Field(default="stop-trigger", description="Stops a specified trigger.")
->>>>>>> 04b452af
+    operation: str = Field(default='stop-trigger', description='Stops a specified trigger.')
 
 
 # Response models for Job Runs
@@ -344,176 +261,101 @@
 class CreateSessionResponse(CallToolResult):
     """Response model for create session operation."""
 
-<<<<<<< HEAD
     isError: bool = Field(..., description='Whether the operation resulted in an error')
     content: List[TextContent] = Field(..., description='Content of the response')
     session_id: str = Field(..., description='ID of the created session')
-    session: Optional[Dict[str, Any]] = Field(None, description='Complete session object')
-    operation: str = Field(default='create', description='Operation performed')
-=======
-    isError: bool = Field(..., description="Whether the operation resulted in an error")
-    content: List[TextContent] = Field(..., description="Content of the response")
-    session_id: str = Field(..., description="ID of the created session")
     session: Optional[Dict[str, Any]] = Field(
-        None, description="Complete session object"
-    )
-    operation: str = Field(default="create-session", description="Created a new session.")
->>>>>>> 04b452af
+        None, description='Complete session object'
+    )
+    operation: str = Field(default='create-session', description='Created a new session.')
 
 
 class DeleteSessionResponse(CallToolResult):
     """Response model for delete session operation."""
 
-<<<<<<< HEAD
     isError: bool = Field(..., description='Whether the operation resulted in an error')
     content: List[TextContent] = Field(..., description='Content of the response')
     session_id: str = Field(..., description='ID of the deleted session')
-    operation: str = Field(default='delete', description='Operation performed')
-=======
-    isError: bool = Field(..., description="Whether the operation resulted in an error")
-    content: List[TextContent] = Field(..., description="Content of the response")
-    session_id: str = Field(..., description="ID of the deleted session")
-    operation: str = Field(default="delete-session", description="Deleted the session.")
->>>>>>> 04b452af
+    operation: str = Field(default='delete-session', description='Deleted the session.')
 
 
 class GetSessionResponse(CallToolResult):
     """Response model for get session operation."""
-
-<<<<<<< HEAD
+    
     isError: bool = Field(..., description='Whether the operation resulted in an error')
     content: List[TextContent] = Field(..., description='Content of the response')
     session_id: str = Field(..., description='ID of the session')
-    session: Optional[Dict[str, Any]] = Field(None, description='Complete session object')
-    operation: str = Field(default='get', description='Operation performed')
-=======
-    isError: bool = Field(..., description="Whether the operation resulted in an error")
-    content: List[TextContent] = Field(..., description="Content of the response")
-    session_id: str = Field(..., description="ID of the session")
     session: Optional[Dict[str, Any]] = Field(
-        None, description="Complete session object"
-    )
-    operation: str = Field(default="get-session", description="Retrieves the session.")
->>>>>>> 04b452af
+        None, description='Complete session object'
+    )
+    operation: str = Field(default='get-session', description='Retrieves the session.')
 
 
 class ListSessionsResponse(CallToolResult):
     """Response model for list sessions operation."""
 
-<<<<<<< HEAD
     isError: bool = Field(..., description='Whether the operation resulted in an error')
     content: List[TextContent] = Field(..., description='Content of the response')
     sessions: List[Dict[str, Any]] = Field(..., description='List of sessions')
     ids: Optional[List[str]] = Field(None, description='List of session IDs')
     count: int = Field(..., description='Number of sessions found')
     next_token: Optional[str] = Field(None, description='Token for pagination')
-    operation: str = Field(default='list', description='Operation performed')
-=======
-    isError: bool = Field(..., description="Whether the operation resulted in an error")
-    content: List[TextContent] = Field(..., description="Content of the response")
-    sessions: List[Dict[str, Any]] = Field(..., description="List of sessions")
-    ids: Optional[List[str]] = Field(None, description="List of session IDs")
-    count: int = Field(..., description="Number of sessions found")
-    next_token: Optional[str] = Field(None, description="Token for pagination")
-    operation: str = Field(default="list-sessions", description="Retrieve a list of sessions.")
->>>>>>> 04b452af
+    operation: str = Field(default='list-sessions', description='Retrieve a list of sessions.')
 
 
 class StopSessionResponse(CallToolResult):
     """Response model for stop session operation."""
 
-<<<<<<< HEAD
     isError: bool = Field(..., description='Whether the operation resulted in an error')
     content: List[TextContent] = Field(..., description='Content of the response')
     session_id: str = Field(..., description='ID of the stopped session')
-    operation: str = Field(default='stop', description='Operation performed')
-=======
-    isError: bool = Field(..., description="Whether the operation resulted in an error")
-    content: List[TextContent] = Field(..., description="Content of the response")
-    session_id: str = Field(..., description="ID of the stopped session")
-    operation: str = Field(default="stop-session", description="Stops the session.")
->>>>>>> 04b452af
+    operation: str = Field(default='stop-session', description='Stops the session.')
 
 
 # Response models for Statements
 class RunStatementResponse(CallToolResult):
     """Response model for run statement operation."""
 
-<<<<<<< HEAD
     isError: bool = Field(..., description='Whether the operation resulted in an error')
     content: List[TextContent] = Field(..., description='Content of the response')
     session_id: str = Field(..., description='ID of the session')
     statement_id: int = Field(..., description='ID of the statement')
-    operation: str = Field(default='run', description='Operation performed')
-=======
-    isError: bool = Field(..., description="Whether the operation resulted in an error")
-    content: List[TextContent] = Field(..., description="Content of the response")
-    session_id: str = Field(..., description="ID of the session")
-    statement_id: int = Field(..., description="ID of the statement")
-    operation: str = Field(default="run-statement", description="Executes the statement.")
->>>>>>> 04b452af
+    operation: str = Field(default='run-statement', description='Executes the statement.')
 
 
 class CancelStatementResponse(CallToolResult):
     """Response model for cancel statement operation."""
 
-<<<<<<< HEAD
     isError: bool = Field(..., description='Whether the operation resulted in an error')
     content: List[TextContent] = Field(..., description='Content of the response')
     session_id: str = Field(..., description='ID of the session')
     statement_id: int = Field(..., description='ID of the canceled statement')
-    operation: str = Field(default='cancel', description='Operation performed')
-=======
-    isError: bool = Field(..., description="Whether the operation resulted in an error")
-    content: List[TextContent] = Field(..., description="Content of the response")
-    session_id: str = Field(..., description="ID of the session")
-    statement_id: int = Field(..., description="ID of the canceled statement")
-    operation: str = Field(default="cancel-statement", description="Cancels the statement.")
->>>>>>> 04b452af
+    operation: str = Field(default='cancel-statement', description='Cancels the statement.')
 
 
 class GetStatementResponse(CallToolResult):
     """Response model for get statement operation."""
 
-<<<<<<< HEAD
     isError: bool = Field(..., description='Whether the operation resulted in an error')
     content: List[TextContent] = Field(..., description='Content of the response')
     session_id: str = Field(..., description='ID of the session')
     statement_id: int = Field(..., description='ID of the statement')
-    statement: Optional[Dict[str, Any]] = Field(None, description='Complete statement definition')
-    operation: str = Field(default='get', description='Operation performed')
-=======
-    isError: bool = Field(..., description="Whether the operation resulted in an error")
-    content: List[TextContent] = Field(..., description="Content of the response")
-    session_id: str = Field(..., description="ID of the session")
-    statement_id: int = Field(..., description="ID of the statement")
     statement: Optional[Dict[str, Any]] = Field(
-        None, description="Complete statement definition"
-    )
-    operation: str = Field(default="get-statement", description="Retrieves the statement.")
->>>>>>> 04b452af
+        None, description='Complete statement definition'
+    )
+    operation: str = Field(default='get-statement', description='Retrieves the statement.')
 
 
 class ListStatementsResponse(CallToolResult):
     """Response model for list statements operation."""
 
-<<<<<<< HEAD
     isError: bool = Field(..., description='Whether the operation resulted in an error')
     content: List[TextContent] = Field(..., description='Content of the response')
     session_id: str = Field(..., description='ID of the session')
     statements: List[Dict[str, Any]] = Field(..., description='List of statements')
     count: int = Field(..., description='Number of statements found')
     next_token: Optional[str] = Field(None, description='Token for pagination')
-    operation: str = Field(default='list', description='Operation performed')
-=======
-    isError: bool = Field(..., description="Whether the operation resulted in an error")
-    content: List[TextContent] = Field(..., description="Content of the response")
-    session_id: str = Field(..., description="ID of the session")
-    statements: List[Dict[str, Any]] = Field(..., description="List of statements")
-    count: int = Field(..., description="Number of statements found")
-    next_token: Optional[str] = Field(None, description="Token for pagination")
-    operation: str = Field(default="list-statements", description="Lists statements for the session.")
->>>>>>> 04b452af
+    operation: str = Field(default='list-statements', description='Lists statements for the session.')
 
 
 # Response models for Usage Profiles
