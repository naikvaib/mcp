--- conflicted
+++ resolved
@@ -221,15 +221,14 @@
 | manage_aws_glue_partitions | Manage AWS Glue Data Catalog partitions | create-partition, delete-partition, get-partition, list-partitions, update-partition | --allow-write flag for create/delete/update operations, database and table must exist, appropriate AWS permissions |
 | manage_aws_glue_catalog | Manage AWS Glue Data Catalog | create-catalog, delete-catalog, get-catalog, list-catalogs, import-catalog-to-glue | --allow-write flag for create/delete/import operations, appropriate AWS permissions |
 
-<<<<<<< HEAD
-=======
+
 ### Athena Query Handler Tools
 
 | Tool Name | Description | Key Operations | Requirements |
 |-----------|-------------|----------------|--------------|
 | manage_aws_athena_query_executions | Execute and manage AWS Athena SQL queries | batch-get-query-execution, get-query-execution, get-query-results, get-query-runtime-statistics, list-query-executions, start-query-execution, stop-query-execution | --allow-write flag for start/stop operations, appropriate AWS permissions |
 | manage_aws_athena_named_queries | Manage saved SQL queries in AWS Athena | batch-get-named-query, create-named-query, delete-named-query, get-named-query, list-named-queries, update-named-query | --allow-write flag for create/delete/update operations, appropriate AWS permissions |
->>>>>>> 15a9857b
+
 
 ### Glue Interactive Sessions Handler Tools
 
@@ -245,7 +244,7 @@
 | manage_aws_glue_workflows | Orchestrate complex ETL activities through visual workflows | create-workflow, delete-workflow, get-workflow, list-workflows, start-workflow-run | --allow-write flag for create/delete/start operations, appropriate AWS permissions |
 | manage_aws_glue_triggers | Automate workflow and job execution with scheduled or event-based triggers | create-trigger, delete-trigger, get-trigger, get-triggers, start-trigger, stop-trigger | --allow-write flag for create/delete/start/stop operations, appropriate AWS permissions |
 
-<<<<<<< HEAD
+
 ### Glue Crawler Handler Tools
 
 | Tool Name | Description | Key Operations | Requirements |
@@ -254,8 +253,6 @@
 | manage_aws_glue_classifiers | Manage AWS Glue classifiers to determine data formats and schemas | create-classifier, delete-classifier, get-classifier, get-classifiers, update-classifier | --allow-write flag for create/delete/update operations, appropriate AWS permissions |
 | manage_aws_glue_crawler_management | Manage AWS Glue crawler schedules and monitor performance metrics | get-crawler-metrics, start-crawler-schedule, stop-crawler-schedule, update-crawler-schedule | --allow-write flag for schedule operations, appropriate AWS permissions |
 
-=======
->>>>>>> 15a9857b
 
 ## Version
 
