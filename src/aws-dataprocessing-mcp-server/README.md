--- conflicted
+++ resolved
@@ -254,9 +254,6 @@
 | manage_aws_glue_partitions | Manage AWS Glue Data Catalog partitions | create-partition, delete-partition, get-partition, list-partitions, update-partition | --allow-write flag for create/delete/update operations, database and table must exist, appropriate AWS permissions |
 | manage_aws_glue_catalog | Manage AWS Glue Data Catalog | create-catalog, delete-catalog, get-catalog, list-catalogs, import-catalog-to-glue | --allow-write flag for create/delete/import operations, appropriate AWS permissions |
 
-<<<<<<< HEAD
-
-=======
 ### EMR Cluster Handler Tools
 
 | Tool Name | Description | Key Operations | Requirements |
@@ -274,8 +271,7 @@
 | Tool Name | Description | Key Operations | Requirements |
 |-----------|-------------|----------------|--------------|
 | manage_aws_emr_ec2_steps | Manage Amazon EMR steps for processing data on EMR clusters | add-steps, cancel-steps, describe-step, list-steps | --allow-write flag for add/cancel operations, appropriate AWS permissions |
-=======
->>>>>>> 0af167c4
+
 ### Athena Query Handler Tools
 
 | Tool Name | Description | Key Operations | Requirements |
