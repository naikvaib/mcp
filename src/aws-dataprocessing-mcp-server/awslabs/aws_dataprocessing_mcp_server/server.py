# Copyright Amazon.com, Inc. or its affiliates. All Rights Reserved.
#
# Licensed under the Apache License, Version 2.0 (the "License");
# you may not use this file except in compliance with the License.
# You may obtain a copy of the License at
#
#     http://www.apache.org/licenses/LICENSE-2.0
#
# Unless required by applicable law or agreed to in writing, software
# distributed under the License is distributed on an "AS IS" BASIS,
# WITHOUT WARRANTIES OR CONDITIONS OF ANY KIND, either express or implied.
# See the License for the specific language governing permissions and
# limitations under the License.

"""awslabs Data Processing MCP Server implementation.

This module implements the DataProcessing MCP Server, which provides tools for managing Amazon Glue, EMR-EC2, Athena, Data Catalog and Crawler
resources through the Model Context Protocol (MCP).

Environment Variables:
    AWS_REGION: AWS region to use for AWS API calls
    AWS_PROFILE: AWS profile to use for credentials
    FASTMCP_LOG_LEVEL: Log level (default: WARNING)
"""

import argparse
from awslabs.aws_dataprocessing_mcp_server.handlers.athena.athena_data_catalog_handler import (
    AthenaDataCatalogHandler,
)
from awslabs.aws_dataprocessing_mcp_server.handlers.athena.athena_query_handler import (
    AthenaQueryHandler,
)
from awslabs.aws_dataprocessing_mcp_server.handlers.athena.athena_workgroup_handler import (
    AthenaWorkGroupHandler,
)
from awslabs.aws_dataprocessing_mcp_server.handlers.emr.emr_ec2_cluster_handler import (
    EMREc2ClusterHandler,
)
from awslabs.aws_dataprocessing_mcp_server.handlers.emr.emr_ec2_instance_handler import (
    EMREc2InstanceHandler,
)
from awslabs.aws_dataprocessing_mcp_server.handlers.emr.emr_ec2_steps_handler import (
    EMREc2StepsHandler,
)
from awslabs.aws_dataprocessing_mcp_server.handlers.glue.crawler_handler import (
    CrawlerHandler,
)
from awslabs.aws_dataprocessing_mcp_server.handlers.glue.data_catalog_handler import (
    GlueDataCatalogHandler,
)
<<<<<<< HEAD
from awslabs.aws_dataprocessing_mcp_server.handlers.glue.interactive_sessions_handler import (
    GlueInteractiveSessionsHandler,
)
from awslabs.aws_dataprocessing_mcp_server.handlers.glue.worklows_handler import (
    GlueWorkflowAndTriggerHandler,
=======
from awslabs.aws_dataprocessing_mcp_server.handlers.glue.glue_commons_handler import (
    GlueCommonsHandler,
)
from awslabs.aws_dataprocessing_mcp_server.handlers.glue.glue_etl_handler import (
    GlueEtlJobsHandler,
>>>>>>> c1bf8922
)
from loguru import logger
from mcp.server.fastmcp import FastMCP


# Define server instructions and dependencies
SERVER_INSTRUCTIONS = """
# AWS Data Processing MCP Server

This MCP server provides tools for managing AWS data processing services including Glue Data Catalog.
It enables you to create, manage, and monitor data processing workflows.

## Usage Notes

- By default, the server runs in read-only mode. Use the `--allow-write` flag to enable write operations.
- Access to sensitive data requires the `--allow-sensitive-data-access` flag.
- When creating or updating resources, always check for existing resources first to avoid conflicts.
- IAM roles and permissions are critical for data processing services to access data sources and targets.

## Common Workflows

### Glue ETL Jobs
1. Create a Glue job: `manage_aws_glue_jobs(operation='create-job', job_name='my-job', job_definition={...})`
2. Delete a Glue job: `manage_aws_glue_jobs(operation='delete-job', job_name='my-job')`
3. Get Glue job details: `manage_aws_glue_jobs(operation='get-job', job_name='my-job')`
4. List Glue jobs: `manage_aws_glue_jobs(operation='get-jobs')`
5. Update a Glue job: `manage_aws_glue_jobs(operation='update-job', job_name='my-job', job_definition={...})`
6. Run a Glue job: `manage_aws_glue_jobs(operation='start-job-run', job_name='my-job')`
7. Stop a Glue job run: `manage_aws_glue_jobs(operation='stop-job-run', job_name='my-job', job_run_id='my-job-run-id')`
8. Get Glue job run details: `manage_aws_glue_jobs(operation='get-job-run', job_name='my-job', job_run_id='my-job-run-id')`
9. Get all Glue job runs for a job: `manage_aws_glue_jobs(operation='get-job-runs', job_name='my-job')`
10. Stop multiple Glue job runs: `manage_aws_glue_jobs(operation='batch-stop-job-run', job_name='my-job', job_run_ids=[...])`
11. Get Glue job bookmark details: `manage_aws_glue_jobs(operation='get-job-bookmark', job_name='my-job')`
12. Reset a Glue job bookmark: `manage_aws_glue_jobs(operation='reset-job-bookmark', job_name='my-job')`

### Setting Up a Data Catalog
1. Create a database: `manage_aws_glue_databases(operation='create-database', database_name='my-database', description='My database')`
2. Create a connection: `manage_aws_glue_connections(operation='create-connection', connection_name='my-connection', connection_input={'ConnectionType': 'JDBC', 'ConnectionProperties': {'JDBC_CONNECTION_URL': 'jdbc:mysql://host:port/db', 'USERNAME': '...', 'PASSWORD': '...'}})`
3. Create a table: `manage_aws_glue_tables(operation='create-table', database_name='my-database', table_name='my-table', table_input={'StorageDescriptor': {'Columns': [{'Name': 'id', 'Type': 'int'}, {'Name': 'name', 'Type': 'string'}], 'Location': 's3://bucket/path'}})`
4. Create partitions: `manage_aws_glue_partitions(operation='create-partition', database_name='my-database', table_name='my-table', partition_values=['2023-01'], partition_input={'StorageDescriptor': {'Location': 's3://bucket/path/year=2023/month=01'}})`

### Exploring the Data Catalog
1. List databases: `manage_aws_glue_databases(operation='list-databases')`
2. List tables in a database: `manage_aws_glue_tables(operation='list-tables', database_name='my-database')`
3. Search for tables: `manage_aws_glue_tables(operation='search-tables', search_text='customer')`
4. Get table details: `manage_aws_glue_tables(operation='get-table', database_name='my-database', table_name='my-table')`
5. List partitions: `manage_aws_glue_partitions(operation='list-partitions', database_name='my-database', table_name='my-table')`

### Updating Data Catalog Resources
1. Update database properties: `manage_aws_glue_databases(operation='update-database', database_name='my-database', description='Updated description')`
2. Update table schema: `manage_aws_glue_tables(operation='update-table', database_name='my-database', table_name='my-table', table_input={'StorageDescriptor': {'Columns': [{'Name': 'id', 'Type': 'int'}, {'Name': 'name', 'Type': 'string'}, {'Name': 'email', 'Type': 'string'}]}})`
3. Update connection properties: `manage_aws_glue_connections(operation='update-connection', connection_name='my-connection', connection_input={'ConnectionProperties': {'JDBC_CONNECTION_URL': 'jdbc:mysql://new-host:port/db'}})`

### Cleaning Up Data Catalog Resources
1. Delete a partition: `manage_aws_glue_partitions(operation='delete-partition', database_name='my-database', table_name='my-table', partition_values=['2023-01'])`
2. Delete a table: `manage_aws_glue_tables(operation='delete-table', database_name='my-database', table_name='my-table')`
3. Delete a connection: `manage_aws_glue_connections(operation='delete-connection', connection_name='my-connection')`
4. Delete a database: `manage_aws_glue_databases(operation='delete-database', database_name='my-database')`


### Setup EMR EC2 Cluster
1. Create a cluster: `manage_aws_emr_clusters(operation='create-cluster', name='SparkCluster', release_label='emr-7.9.0', applications=[{'Name': 'Spark'}], instances={'InstanceGroups': [{'Name': 'Master', 'InstanceRole': 'MASTER', 'InstanceType': 'm5.xlarge', 'InstanceCount': 1}, {'Name': 'Core', 'InstanceRole': 'CORE', 'InstanceType': 'm5.xlarge', 'InstanceCount': 2}], 'Ec2KeyName': 'my-key-pair', 'KeepJobFlowAliveWhenNoSteps': true})`
2. Describe a cluster: `manage_aws_emr_clusters(operation='describe-cluster', cluster_id='j-123ABC456DEF')`
3. Modify cluster concurrency: `manage_aws_emr_clusters(operation='modify-cluster', cluster_id='j-123ABC456DEF', step_concurrency_level=5)`
4. Modify cluster attributes: `manage_aws_emr_clusters(operation='modify-cluster-attributes', cluster_id='j-123ABC456DEF', termination_protected=true)`
5. Terminate clusters: `manage_aws_emr_clusters(operation='terminate-clusters', cluster_ids=['j-123ABC456DEF'])`
6. List clusters: `manage_aws_emr_clusters(operation='list-clusters', cluster_states=['RUNNING', 'WAITING'])`
7. Create security configuration: `manage_aws_emr_clusters(operation='create-security-configuration', security_configuration_name='my-sec-config', security_configuration_json={'EncryptionConfiguration': {'EnableInTransitEncryption': true}})`
8. Delete security configuration: `manage_aws_emr_clusters(operation='delete-security-configuration', security_configuration_name='my-sec-config')`
9. Describe security configuration: `manage_aws_emr_clusters(operation='describe-security-configuration', security_configuration_name='my-sec-config')`
10. List security configurations: `manage_aws_emr_clusters(operation='list-security-configurations')`

### Run EMR EC2 Steps
1. Add steps: `manage_aws_emr_ec2_steps(operation='add-steps', cluster_id='j-123ABC456DEF', steps=[{'Name': 'MyStep', 'ActionOnFailure': 'CONTINUE', 'HadoopJarStep': {'Jar': 'command-runner.jar', 'Args': ['echo', 'hello']}}])`
2. Cancel steps: `manage_aws_emr_ec2_steps(operation='cancel-steps', cluster_id='j-123ABC456DEF', step_ids=['s-123ABC456DEF'])`
3. Describe step: `manage_aws_emr_ec2_steps(operation='describe-step', cluster_id='j-123ABC456DEF', step_id='s-123ABC456DEF')`
4. List steps: `manage_aws_emr_ec2_steps(operation='list-steps', cluster_id='j-123ABC456DEF')`
5. List steps with filters: `manage_aws_emr_ec2_steps(operation='list-steps', cluster_id='j-123ABC456DEF', step_states=['RUNNING', 'COMPLETED'])`

### Manage EMR EC2 Instance Resources
1. Add instance fleet: `manage_aws_emr_ec2_instances(operation='add-instance-fleet', cluster_id='j-123ABC456DEF', instance_fleet={'InstanceFleetType': 'TASK', 'TargetOnDemandCapacity': 2})`
2. Add instance groups: `manage_aws_emr_ec2_instances(operation='add-instance-groups', cluster_id='j-123ABC456DEF', instance_groups=[{'InstanceRole': 'TASK', 'InstanceType': 'm5.xlarge', 'InstanceCount': 2}])`
3. List instance fleets: `manage_aws_emr_ec2_instances(operation='list-instance-fleets', cluster_id='j-123ABC456DEF')`
4. List instances: `manage_aws_emr_ec2_instances(operation='list-instances', cluster_id='j-123ABC456DEF')`
5. List supported instance types: `manage_aws_emr_ec2_instances(operation='list-supported-instance-types', release_label='emr-6.10.0')`
6. Modify instance fleet: `manage_aws_emr_ec2_instances(operation='modify-instance-fleet', cluster_id='j-123ABC456DEF', instance_fleet_id='if-123ABC', instance_fleet_config={'TargetOnDemandCapacity': 4})`
7. Modify instance groups: `manage_aws_emr_ec2_instances(operation='modify-instance-groups', instance_group_configs=[{'InstanceGroupId': 'ig-123ABC', 'InstanceCount': 3}])`

### Running Athena Queries
1. Execute a query: `manage_aws_athena_queries(operation='start-query-execution', query='SELECT * FROM my_table', work_group='my-workgroup')`
2. Get query results: `manage_aws_athena_queries(operation='get-query-results', query_execution_id='query-id')`
3. Get query execution details: `manage_aws_athena_queries(operation='get-query-execution', query_execution_id='query-id')`
4. Stop a running query: `manage_aws_athena_queries(operation='stop-query-execution', query_execution_id='query-id')`
5. Get query runtime statistics: `manage_aws_athena_queries(operation='get-query-runtime-statistics', query_execution_id='query-id')`

### Creating Athena Named Queries
1. Create a named query: `manage_aws_athena_named_queries(operation='create-named-query', name='my-query', database='my-database', query_string='SELECT * FROM my_table', work_group='my-workgroup')`
2. Get a named query: `manage_aws_athena_named_queries(operation='get-named-query', named_query_id='query-id')`
3. Delete a named query: `manage_aws_athena_named_queries(operation='delete-named-query', named_query_id='query-id')`
4. List named queries: `manage_aws_athena_named_queries(operation='list-named-queries', work_group='my-workgroup')`
5. Update a named query: `manage_aws_athena_named_queries(operation='update-named-query', named_query_id='query-id', name='updated-name', query_string='SELECT * FROM my_table LIMIT 10')`

### Athena Workgroup and Data Catalog
1. Create a workgroup: `manage_aws_athena_workgroups(operation='create-work-group', work_group_name='my-workgroup', configuration={...})`
2. Manage data catalogs: `manage_aws_athena_data_catalogs(operation='create-data-catalog', name='my-catalog', type='GLUE', parameters={...})`

<<<<<<< HEAD
### Glue Interactive Sessions

1. Create a session: `manage_aws_glue_sessions(operation='create-session', session_id='my-spark-session', role='arn:aws:iam::123456789012:role/GlueInteractiveSessionRole', command={'Name': 'glueetl', 'PythonVersion': '3'}, glue_version='4.0')`
2. Get session details: `manage_aws_glue_sessions(operation='get-session', session_id='my-spark-session')`
3. List all sessions: `manage_aws_glue_sessions(operation='list-sessions')`
4. Stop a session: `manage_aws_glue_sessions(operation='stop-session', session_id='my-spark-session')`
5. Delete a session: `manage_aws_glue_sessions(operation='delete-session', session_id='my-spark-session')`
6. Run a statement: `manage_aws_glue_statements(operation='run-statement', session_id='my-spark-session', code='df = spark.read.csv("s3://bucket/data.csv", header=True); df.show(5)')`
7. Get statement results: `manage_aws_glue_statements(operation='get-statement', session_id='my-spark-session', statement_id=1)`
8. List statements in session: `manage_aws_glue_statements(operation='list-statements', session_id='my-spark-session')`
9. Cancel a running statement: `manage_aws_glue_statements(operation='cancel-statement', session_id='my-spark-session', statement_id=1)`

### Glue Workflows and Triggers
1. Create a workflow: `manage_aws_glue_workflows(operation='create-workflow', workflow_name='my-etl-workflow', workflow_definition={'Description': 'ETL workflow for daily data processing', 'DefaultRunProperties': {'ENV': 'production'}, 'MaxConcurrentRuns': 1})`
2. Get workflow details: `manage_aws_glue_workflows(operation='get-workflow', workflow_name='my-etl-workflow')`
3. List all workflows: `manage_aws_glue_workflows(operation='list-workflows')`
4. Start a workflow run: `manage_aws_glue_workflows(operation='start-workflow-run', workflow_name='my-etl-workflow', workflow_definition={'run_properties': {'EXECUTION_DATE': '2023-06-19'}})`
5. Delete a workflow: `manage_aws_glue_workflows(operation='delete-workflow', workflow_name='my-etl-workflow')`
6. Create a scheduled trigger: `manage_aws_glue_triggers(operation='create-trigger', trigger_name='daily-etl-trigger', trigger_definition={'Type': 'SCHEDULED', 'Schedule': 'cron(0 12 * * ? *)', 'Actions': [{'JobName': 'process-daily-data'}], 'Description': 'Trigger for daily ETL job', 'StartOnCreation': True})`
7. Create a conditional trigger: `manage_aws_glue_triggers(operation='create-trigger', trigger_name='data-arrival-trigger', trigger_definition={'Type': 'CONDITIONAL', 'Actions': [{'JobName': 'process-new-data'}], 'Predicate': {'Conditions': [{'LogicalOperator': 'EQUALS', 'JobName': 'crawl-new-data', 'State': 'SUCCEEDED'}]}})`
8. Get trigger details: `manage_aws_glue_triggers(operation='get-trigger', trigger_name='daily-etl-trigger')`
9. List all triggers: `manage_aws_glue_triggers(operation='get-triggers')`
10. Start a trigger: `manage_aws_glue_triggers(operation='start-trigger', trigger_name='daily-etl-trigger')`
11. Stop a trigger: `manage_aws_glue_triggers(operation='stop-trigger', trigger_name='daily-etl-trigger')`
12. Delete a trigger: `manage_aws_glue_triggers(operation='delete-trigger', trigger_name='daily-etl-trigger')`
=======
### Glue Usage Profiles
1. Create a profile: `manage_aws_glue_usage_profiles(operation='create-profile', profile_name='my-usage-profile', description='my description of the usage profile', configuration={...}, tags={...})`
2. Delete a profile: `manage_aws_glue_usage_profiles(operation='delete-profile', profile_name='my-usage-profile')`
3. Get profile details: `manage_aws_glue_usage_profiles(operation='get-profile', profile_name='my-usage-profile')`
4. Update a profile: `manage_aws_glue_usage_profiles(operation='update-profile', profile_name='my-usage-profile', description='my description of the usage profile', configuration={...})`

### Glue Security Configurations
1. Create a security configuration: `manage_aws_glue_security(operation='create-security-configuration', config_name='my-config, encryption_configuration={...})`
2. Delete a security configuration: `manage_aws_glue_security(operation='delete-security-configuration', config_name='my-config)`
3. Get a security configuration: `manage_aws_glue_security(operation='get-security-configuration', config_name='my-config)`

### Glue Catalog Encryption Settings
1. Update catalog encryption settings: `manage_aws_glue_encryption(operation='put-catalog-encryption-settings', catalog_id='my-catalog-id', encryption_at_rest={...}, connection_password_encryption={...})`
2. Get catalog encryption settings: `manage_aws_glue_encryption(operation='get-catalog-encryption-settings', catalog_id='my-catalog-id')`

### Glue Catalog Resource Policies
1. Update a catalog resource policy: `manage_aws_glue_resource_policies(operation='put-resource-policy', resource_arn='my-resource', policy='my-policy-string')`
2. Delete a catalog resource policy: `manage_aws_glue_resource_policies(operation='delete-resource-policy', resource_arn='my-resource')`
3. Get a catalog resource policy: `manage_aws_glue_resource_policies(operation='get-resource-policy', resource_arn='my-resource')`
>>>>>>> c1bf8922

### Glue Crawlers and Classifiers
1. Create a crawler: `manage_aws_glue_crawlers(operation='create-crawler', crawler_name='my-crawler', crawler_definition={...})`
2. Start a crawler: `manage_aws_glue_crawlers(operation='start-crawler', crawler_name='my-crawler')`
3. Get crawler details: `manage_aws_glue_crawlers(operation='get-crawler', crawler_name='my-crawler')`
4. Create a classifier: `manage_aws_glue_classifiers(operation='create-classifier', classifier_definition={...})`
5. Get classifier details: `manage_aws_glue_classifiers(operation='get-classifier', classifier_name='my-classifier')`
6. Update a classifier: `manage_aws_glue_classifiers(operation='update-classifier', classifier_definition={...})`
7. Delete a classifier: `manage_aws_glue_classifiers(operation='delete-classifier', classifier_name='my-classifier')`
8. List all classifiers: `manage_aws_glue_classifiers(operation='get-classifiers')`
9. Manage crawler schedules: `manage_aws_glue_crawler_management(operation='update-crawler-schedule', crawler_name='my-crawler', schedule='cron(0 0 * * ? *)')`
10. Get crawler metrics: `manage_aws_glue_crawler_management(operation='get-crawler-metrics', crawler_name_list=['my-crawler'])`

"""

SERVER_DEPENDENCIES = [
    'pydantic>=2.10.6',
    'loguru>=0.7.0',
    'boto3>=1.34.0',
    'requests>=2.31.0',
    'pyyaml>=6.0.0',
    'cachetools>=5.3.0',
]

# Global reference to the MCP server instance for testing purposes
mcp = None


def create_server():
    """Create and configure the MCP server instance."""
    return FastMCP(
        'awslabs.aws-dataprocessing-mcp-server',
        instructions=SERVER_INSTRUCTIONS,
        dependencies=SERVER_DEPENDENCIES,
    )


def main():
    """Run the MCP server with CLI argument support."""
    global mcp

    parser = argparse.ArgumentParser(
        description='An AWS Labs Model Context Protocol (MCP) server for Data Processing'
    )
    parser.add_argument(
        '--allow-write',
        action=argparse.BooleanOptionalAction,
        default=False,
        help='Enable write access mode (allow mutating operations)',
    )
    parser.add_argument(
        '--allow-sensitive-data-access',
        action=argparse.BooleanOptionalAction,
        default=False,
        help='Enable sensitive data access (required for reading sensitive data like logs, query results, and session details)',
    )

    args = parser.parse_args()

    allow_write = args.allow_write
    allow_sensitive_data_access = args.allow_sensitive_data_access

    # Log startup mode
    mode_info = []
    if not allow_write:
        mode_info.append('read-only mode')
    if not allow_sensitive_data_access:
        mode_info.append('restricted sensitive data access mode')

    mode_str = ' in ' + ', '.join(mode_info) if mode_info else ''
    logger.info(f'Starting Data Processing MCP Server{mode_str}')

    # Create the MCP server instance
    mcp = create_server()

    # Initialize handlers - all tools are always registered, access control is handled within tools
    GlueDataCatalogHandler(
        mcp,
        allow_write=allow_write,
        allow_sensitive_data_access=allow_sensitive_data_access,
    )
<<<<<<< HEAD
    GlueInteractiveSessionsHandler(
=======
    GlueEtlJobsHandler(
>>>>>>> c1bf8922
        mcp,
        allow_write=allow_write,
        allow_sensitive_data_access=allow_sensitive_data_access,
    )
<<<<<<< HEAD
    GlueWorkflowAndTriggerHandler(
=======
    GlueCommonsHandler(
>>>>>>> c1bf8922
        mcp,
        allow_write=allow_write,
        allow_sensitive_data_access=allow_sensitive_data_access,
    )
<<<<<<< HEAD
=======

>>>>>>> c1bf8922
    AthenaQueryHandler(
        mcp,
        allow_write=allow_write,
        allow_sensitive_data_access=allow_sensitive_data_access,
    )
    AthenaDataCatalogHandler(
        mcp,
        allow_write=allow_write,
        allow_sensitive_data_access=allow_sensitive_data_access,
    )
    AthenaWorkGroupHandler(
        mcp,
        allow_write=allow_write,
        allow_sensitive_data_access=allow_sensitive_data_access,
    )
    CrawlerHandler(
        mcp,
        allow_write=allow_write,
        allow_sensitive_data_access=allow_sensitive_data_access,
    )

    EMREc2ClusterHandler(
        mcp,
        allow_write=allow_write,
        allow_sensitive_data_access=allow_sensitive_data_access,
    )

    EMREc2StepsHandler(
        mcp,
        allow_write=allow_write,
        allow_sensitive_data_access=allow_sensitive_data_access,
    )

    EMREc2InstanceHandler(
        mcp,
        allow_write=allow_write,
        allow_sensitive_data_access=allow_sensitive_data_access,
    )

    # Run server
    mcp.run()

    return mcp


if __name__ == '__main__':
    main()<|MERGE_RESOLUTION|>--- conflicted
+++ resolved
@@ -48,19 +48,16 @@
 from awslabs.aws_dataprocessing_mcp_server.handlers.glue.data_catalog_handler import (
     GlueDataCatalogHandler,
 )
-<<<<<<< HEAD
 from awslabs.aws_dataprocessing_mcp_server.handlers.glue.interactive_sessions_handler import (
     GlueInteractiveSessionsHandler,
 )
 from awslabs.aws_dataprocessing_mcp_server.handlers.glue.worklows_handler import (
     GlueWorkflowAndTriggerHandler,
-=======
 from awslabs.aws_dataprocessing_mcp_server.handlers.glue.glue_commons_handler import (
     GlueCommonsHandler,
 )
 from awslabs.aws_dataprocessing_mcp_server.handlers.glue.glue_etl_handler import (
     GlueEtlJobsHandler,
->>>>>>> c1bf8922
 )
 from loguru import logger
 from mcp.server.fastmcp import FastMCP
@@ -167,9 +164,7 @@
 1. Create a workgroup: `manage_aws_athena_workgroups(operation='create-work-group', work_group_name='my-workgroup', configuration={...})`
 2. Manage data catalogs: `manage_aws_athena_data_catalogs(operation='create-data-catalog', name='my-catalog', type='GLUE', parameters={...})`
 
-<<<<<<< HEAD
 ### Glue Interactive Sessions
-
 1. Create a session: `manage_aws_glue_sessions(operation='create-session', session_id='my-spark-session', role='arn:aws:iam::123456789012:role/GlueInteractiveSessionRole', command={'Name': 'glueetl', 'PythonVersion': '3'}, glue_version='4.0')`
 2. Get session details: `manage_aws_glue_sessions(operation='get-session', session_id='my-spark-session')`
 3. List all sessions: `manage_aws_glue_sessions(operation='list-sessions')`
@@ -193,7 +188,7 @@
 10. Start a trigger: `manage_aws_glue_triggers(operation='start-trigger', trigger_name='daily-etl-trigger')`
 11. Stop a trigger: `manage_aws_glue_triggers(operation='stop-trigger', trigger_name='daily-etl-trigger')`
 12. Delete a trigger: `manage_aws_glue_triggers(operation='delete-trigger', trigger_name='daily-etl-trigger')`
-=======
+
 ### Glue Usage Profiles
 1. Create a profile: `manage_aws_glue_usage_profiles(operation='create-profile', profile_name='my-usage-profile', description='my description of the usage profile', configuration={...}, tags={...})`
 2. Delete a profile: `manage_aws_glue_usage_profiles(operation='delete-profile', profile_name='my-usage-profile')`
@@ -213,7 +208,6 @@
 1. Update a catalog resource policy: `manage_aws_glue_resource_policies(operation='put-resource-policy', resource_arn='my-resource', policy='my-policy-string')`
 2. Delete a catalog resource policy: `manage_aws_glue_resource_policies(operation='delete-resource-policy', resource_arn='my-resource')`
 3. Get a catalog resource policy: `manage_aws_glue_resource_policies(operation='get-resource-policy', resource_arn='my-resource')`
->>>>>>> c1bf8922
 
 ### Glue Crawlers and Classifiers
 1. Create a crawler: `manage_aws_glue_crawlers(operation='create-crawler', crawler_name='my-crawler', crawler_definition={...})`
@@ -295,28 +289,26 @@
         allow_write=allow_write,
         allow_sensitive_data_access=allow_sensitive_data_access,
     )
-<<<<<<< HEAD
     GlueInteractiveSessionsHandler(
-=======
+        mcp,
+        allow_write=allow_write,
+        allow_sensitive_data_access=allow_sensitive_data_access,
+    )
+    GlueWorkflowAndTriggerHandler(
+        mcp,
+        allow_write=allow_write,
+        allow_sensitive_data_access=allow_sensitive_data_access,
+    )
     GlueEtlJobsHandler(
->>>>>>> c1bf8922
-        mcp,
-        allow_write=allow_write,
-        allow_sensitive_data_access=allow_sensitive_data_access,
-    )
-<<<<<<< HEAD
-    GlueWorkflowAndTriggerHandler(
-=======
+        mcp,
+        allow_write=allow_write,
+        allow_sensitive_data_access=allow_sensitive_data_access,
+    )
     GlueCommonsHandler(
->>>>>>> c1bf8922
-        mcp,
-        allow_write=allow_write,
-        allow_sensitive_data_access=allow_sensitive_data_access,
-    )
-<<<<<<< HEAD
-=======
-
->>>>>>> c1bf8922
+        mcp,
+        allow_write=allow_write,
+        allow_sensitive_data_access=allow_sensitive_data_access,
+    )
     AthenaQueryHandler(
         mcp,
         allow_write=allow_write,
